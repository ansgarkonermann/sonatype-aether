/*******************************************************************************
 * Copyright (c) 2010-2011 Sonatype, Inc.
 * All rights reserved. This program and the accompanying materials
 * are made available under the terms of the Eclipse Public License v1.0
 * and Apache License v2.0 which accompanies this distribution.
 * The Eclipse Public License is available at
 *   http://www.eclipse.org/legal/epl-v10.html
 * The Apache License v2.0 is available at
 *   http://www.apache.org/licenses/LICENSE-2.0.html
 * You may elect to redistribute this code under either of these licenses.
 ******************************************************************************/

<<<<<<< HEAD
package org.sonatype.aether.util.graph;

=======
>>>>>>> 9c58dcd6
import org.sonatype.aether.graph.DependencyNode;

/**
 * Generates a sequence of dependency nodes from a dependeny graph by traversing the graph in preorder.
 *
 * @author Benjamin Bentmann
 */
public class PreorderNodeListGenerator
    extends AbstractDepthFirstNodeListGenerator
{
<<<<<<< HEAD
=======

>>>>>>> 9c58dcd6
    @Override
    public boolean visitEnter( DependencyNode node )
    {
        if ( ensureVisitedFlagIsSet( node ) == VisitStatus.WAS_VISITED_BEFORE )
        {
            return false;
        }

        if ( node.getDependency() != null )
        {
            nodes.add( node );
        }

        return true;
    }

    @Override
    public boolean visitLeave( DependencyNode node )
    {
        return true;
    }

}<|MERGE_RESOLUTION|>--- conflicted
+++ resolved
@@ -10,45 +10,35 @@
  * You may elect to redistribute this code under either of these licenses.
  ******************************************************************************/
 
-<<<<<<< HEAD
 package org.sonatype.aether.util.graph;
 
-=======
->>>>>>> 9c58dcd6
 import org.sonatype.aether.graph.DependencyNode;
 
 /**
- * Generates a sequence of dependency nodes from a dependeny graph by traversing the graph in preorder.
+ * Generates a sequence of dependency nodes from a dependeny graph by traversing the graph in preorder. This visitor visits each
+ * node exactly once regardless how many paths within the dependency graph lead to the node such that the resulting node sequence
+ * is free of duplicates.
  *
  * @author Benjamin Bentmann
  */
 public class PreorderNodeListGenerator
-    extends AbstractDepthFirstNodeListGenerator
-{
-<<<<<<< HEAD
-=======
+    extends AbstractDepthFirstNodeListGenerator {
 
->>>>>>> 9c58dcd6
-    @Override
-    public boolean visitEnter( DependencyNode node )
-    {
-        if ( ensureVisitedFlagIsSet( node ) == VisitStatus.WAS_VISITED_BEFORE )
-        {
-            return false;
-        }
-
-        if ( node.getDependency() != null )
-        {
-            nodes.add( node );
-        }
-
-        return true;
+  @Override
+  public boolean visitEnter(DependencyNode node) {
+    if (ensureVisitedFlagIsSet(node) == VisitStatus.WAS_VISITED_BEFORE) {
+      return false;
     }
 
-    @Override
-    public boolean visitLeave( DependencyNode node )
-    {
-        return true;
+    if (node.getDependency() != null) {
+      nodes.add(node);
     }
 
+    return true;
+  }
+
+  @Override
+  public boolean visitLeave(DependencyNode node) {
+    return true;
+  }
 }